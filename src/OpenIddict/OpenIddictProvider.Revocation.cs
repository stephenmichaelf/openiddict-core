﻿/*
 * Licensed under the Apache License, Version 2.0 (http://www.apache.org/licenses/LICENSE-2.0)
 * See https://github.com/openiddict/openiddict-core for more information concerning
 * the license and the contributors participating to this project.
 */

using System.Diagnostics;
using System.Threading.Tasks;
using AspNet.Security.OpenIdConnect.Extensions;
using AspNet.Security.OpenIdConnect.Primitives;
using AspNet.Security.OpenIdConnect.Server;
using JetBrains.Annotations;
using Microsoft.Extensions.DependencyInjection;
using Microsoft.Extensions.Logging;
using OpenIddict.Core;

namespace OpenIddict
{
    public partial class OpenIddictProvider<TApplication, TAuthorization, TScope, TToken> : OpenIdConnectServerProvider
        where TApplication : class where TAuthorization : class where TScope : class where TToken : class
    {
        public override async Task ValidateRevocationRequest([NotNull] ValidateRevocationRequestContext context)
        {
            var options = (OpenIddictOptions) context.Options;

            var applications = context.HttpContext.RequestServices.GetRequiredService<OpenIddictApplicationManager<TApplication>>();
            var logger = context.HttpContext.RequestServices.GetRequiredService<ILogger<OpenIddictProvider<TApplication, TAuthorization, TScope, TToken>>>();

            Debug.Assert(!options.DisableTokenRevocation, "Token revocation support shouldn't be disabled at this stage.");

            // When token_type_hint is specified, reject the request if it doesn't correspond to a revocable token.
            if (!string.IsNullOrEmpty(context.Request.TokenTypeHint))
            {
                if (string.Equals(context.Request.TokenTypeHint, OpenIdConnectConstants.TokenTypeHints.IdToken))
                {
                    context.Reject(
                        error: OpenIdConnectConstants.Errors.UnsupportedTokenType,
                        description: "Identity tokens cannot be revoked. When specifying a token_type_hint parameter, " +
                                     "its value must be equal to 'access_token', 'authorization_code' or 'refresh_token'.");

                    return;
                }

                if (!options.UseReferenceTokens &&
                    string.Equals(context.Request.TokenTypeHint, OpenIdConnectConstants.TokenTypeHints.AccessToken))
                {
                    context.Reject(
                        error: OpenIdConnectConstants.Errors.UnsupportedTokenType,
                        description: "Access tokens cannot be revoked. When specifying a token_type_hint parameter, " +
                                     "its value must be equal to 'authorization_code' or 'refresh_token'.");

                    return;
                }
            }

            // Skip client authentication if the client identifier is missing or reject
            // the revocation request if client identification is set as required.
            // Note: the OpenID Connect server middleware will automatically ensure that
            // the calling application cannot revoke a refresh token if it's not
            // the intended audience, even if client authentication was skipped.
            if (string.IsNullOrEmpty(context.ClientId))
            {
                // Reject the request if client identification is mandatory.
                if (options.RequireClientIdentification)
                {
                    logger.LogError("The revocation request was rejected becaused the " +
                                    "mandatory client_id parameter was missing or empty.");

                    context.Reject(
                        error: OpenIdConnectConstants.Errors.InvalidRequest,
                        description: "The mandatory 'client_id' parameter was missing.");

                    return;
                }

                logger.LogDebug("The revocation request validation process was skipped " +
                                "because the client_id parameter was missing or empty.");

                context.Skip();

                return;
            }

            // Retrieve the application details corresponding to the requested client_id.
            var application = await applications.FindByClientIdAsync(context.ClientId, context.HttpContext.RequestAborted);
            if (application == null)
            {
                logger.LogError("The revocation request was rejected because the client " +
                                "application was not found: '{ClientId}'.", context.ClientId);

                context.Reject(
                    error: OpenIdConnectConstants.Errors.InvalidClient,
                    description: "Application not found in the database: ensure that your client_id is correct.");

                return;
            }

            // Reject revocation requests containing a client_secret if the application is a public client.
            if (await applications.IsPublicAsync(application, context.HttpContext.RequestAborted))
            {
                // Reject tokens requests containing a client_secret when the client is a public application.
                if (!string.IsNullOrEmpty(context.ClientSecret))
                {
                    logger.LogError("The revocation request was rejected because the public application " +
                                    "'{ClientId}' was not allowed to use this endpoint.", context.ClientId);

                    context.Reject(
                        error: OpenIdConnectConstants.Errors.InvalidRequest,
                        description: "Public clients are not allowed to send a client_secret.");

                    return;
                }

                logger.LogDebug("The revocation request validation process was not fully validated because " +
                                "the client '{ClientId}' was a public application.", context.ClientId);

                // If client authentication cannot be enforced, call context.Skip() to inform
                // the OpenID Connect server middleware that the caller cannot be fully trusted.
                context.Skip();

                return;
            }

            // Confidential and hybrid applications MUST authenticate
            // to protect them from impersonation attacks.
            if (string.IsNullOrEmpty(context.ClientSecret))
            {
                logger.LogError("The revocation request was rejected because the confidential or hybrid application " +
                                "'{ClientId}' didn't specify a client secret.", context.ClientId);

                context.Reject(
                    error: OpenIdConnectConstants.Errors.InvalidClient,
                    description: "Missing credentials: ensure that you specified a client_secret.");

                return;
            }

            if (!await applications.ValidateClientSecretAsync(application, context.ClientSecret, context.HttpContext.RequestAborted))
            {
                logger.LogError("The revocation request was rejected because the confidential or hybrid application " +
                                "'{ClientId}' didn't specify valid client credentials.", context.ClientId);

                context.Reject(
                    error: OpenIdConnectConstants.Errors.InvalidClient,
                    description: "Invalid credentials: ensure that you specified a correct client_secret.");

                return;
            }

            context.Validate();
        }

        public override async Task HandleRevocationRequest([NotNull] HandleRevocationRequestContext context)
        {
            var options = (OpenIddictOptions) context.Options;

            var logger = context.HttpContext.RequestServices.GetRequiredService<ILogger<OpenIddictProvider<TApplication, TAuthorization, TScope, TToken>>>();
            var tokens = context.HttpContext.RequestServices.GetRequiredService<OpenIddictTokenManager<TToken>>();

            Debug.Assert(context.Ticket != null, "The authentication ticket shouldn't be null.");

            // If the received token is not an authorization code or a refresh token,
            // return an error to indicate that the token cannot be revoked.
            if (context.Ticket.IsIdentityToken())
            {
                logger.LogError("The revocation request was rejected because identity tokens are not revocable.");

                context.Reject(
                    error: OpenIdConnectConstants.Errors.UnsupportedTokenType,
                    description: "Identity tokens cannot be revoked.");

                return;
            }

            // If the received token is an access token, return an error if reference tokens are not enabled.
            if (!options.UseReferenceTokens && context.Ticket.IsAccessToken())
            {
                logger.LogError("The revocation request was rejected because the access token was not revocable.");

                context.Reject(
                    error: OpenIdConnectConstants.Errors.UnsupportedTokenType,
                    description: "The specified access token cannot be revoked.");

                return;
            }

            // Extract the token identifier from the authentication ticket.
            var identifier = context.Ticket.GetProperty(OpenIdConnectConstants.Properties.TokenId);
            Debug.Assert(!string.IsNullOrEmpty(identifier), "The token should contain a ticket identifier.");

            // Retrieve the token from the database. If the token cannot be found,
            // assume it is invalid and consider the revocation as successful.
            var token = await tokens.FindByIdAsync(identifier, context.HttpContext.RequestAborted);
            if (token == null || await tokens.IsRevokedAsync(token, context.HttpContext.RequestAborted))
            {
<<<<<<< HEAD
                logger.LogInformation("The token '{Identifier}' was already revoked.", identifier);
=======
                Logger.LogInformation("The token '{Identifier}' was not revoked because " +
                                      "it was already marked as invalid.", identifier);
>>>>>>> 013c480f

                context.Revoked = true;

                return;
            }

            // Revoke the token.
            await tokens.RevokeAsync(token, context.HttpContext.RequestAborted);

            logger.LogInformation("The token '{Identifier}' was successfully revoked.", identifier);

            context.Revoked = true;
        }
    }
}<|MERGE_RESOLUTION|>--- conflicted
+++ resolved
@@ -193,12 +193,8 @@
             var token = await tokens.FindByIdAsync(identifier, context.HttpContext.RequestAborted);
             if (token == null || await tokens.IsRevokedAsync(token, context.HttpContext.RequestAborted))
             {
-<<<<<<< HEAD
-                logger.LogInformation("The token '{Identifier}' was already revoked.", identifier);
-=======
-                Logger.LogInformation("The token '{Identifier}' was not revoked because " +
+                logger.LogInformation("The token '{Identifier}' was not revoked because " +
                                       "it was already marked as invalid.", identifier);
->>>>>>> 013c480f
 
                 context.Revoked = true;
 
