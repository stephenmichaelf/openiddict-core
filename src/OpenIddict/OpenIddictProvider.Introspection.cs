--- conflicted
+++ resolved
@@ -137,12 +137,7 @@
                 var token = await tokens.FindByIdAsync(identifier, context.HttpContext.RequestAborted);
                 if (token == null || !await tokens.IsValidAsync(token, context.HttpContext.RequestAborted))
                 {
-<<<<<<< HEAD
-                    logger.LogInformation("The token {Identifier} was declared as inactive because " +
-                                          "it was revoked.", identifier);
-=======
-                    Logger.LogInformation("The token '{Identifier}' was declared as inactive because it was revoked.", identifier);
->>>>>>> 013c480f
+                    logger.LogInformation("The token '{Identifier}' was declared as inactive because it was revoked.", identifier);
 
                     context.Active = false;
 
